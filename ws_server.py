--- conflicted
+++ resolved
@@ -53,13 +53,10 @@
 from ii_agent.tools import get_system_tools
 from ii_agent.prompts.system_prompt import SYSTEM_PROMPT
 
-<<<<<<< HEAD
-MAX_OUTPUT_TOKENS_PER_TURN = 32768
-MAX_TURNS = 2000
-=======
+
+
 MAX_OUTPUT_TOKENS_PER_TURN = 32000
 MAX_TURNS = 200
->>>>>>> 1b94df68
 
 
 app = FastAPI(title="Agent WebSocket API")
@@ -132,8 +129,6 @@
                 content = message.get("content", {})
 
                 if msg_type == "init_agent":
-<<<<<<< HEAD
-=======
                     model_name = content.get("model_name", DEFAULT_MODEL)
                     # Initialize LLM client
                     client = get_client(
@@ -144,8 +139,6 @@
                         region=global_args.region,
                         thinking_tokens=content.get("thinking_tokens", 2048),
                     )
-
->>>>>>> 1b94df68
                     # Create a new agent for this connection
                     tool_args = content.get("tool_args", {})
                     agent = create_agent_for_connection(
@@ -243,9 +236,6 @@
                     model_name = content.get("model_name", DEFAULT_MODEL)
                     user_input = content.get("text", "")
                     files = content.get("files", [])
-<<<<<<< HEAD
-                    
-=======
                     # Initialize LLM client
                     client = get_client(
                         "anthropic-direct",
@@ -255,7 +245,6 @@
                         region=global_args.region,
                         thinking_tokens=0, # Don't need thinking tokens for this
                     )
->>>>>>> 1b94df68
                     # Call the enhance_prompt function from the module
                     success, message, enhanced_prompt = await enhance_user_prompt(
                         client=client,
